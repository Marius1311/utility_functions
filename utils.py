#!/usr/bin/env python3

from bokeh.palettes import Set1, Set2, Set3

import pandas as pd
import numpy as np
import scanpy.api as sc
import matplotlib.pyplot as plt
import re
<<<<<<< HEAD
import scvelo as scv
=======
import os
import scvelo as scv
import scanpy as sc
>>>>>>> 01e95e8d

"""
This contains functions for:
* scoring cell cycle genes
* matching DE genes with known marker genes
* plotting marker genes with support for regular expressions
"""

_inter_hist_js_code="""
    // here is where original data is stored
    var x = orig.data['values'];

    x = x.sort((a, b) => a - b);
    var n_bins = bins.value;
    var bin_size = (x[x.length - 1] - x[0]) / n_bins;

    var hist = new Array(n_bins).fill().map((_, i) => { return 0; });
    var l_edges = new Array(n_bins).fill().map((_, i) => { return x[0] + bin_size * i; });
    var r_edges = new Array(n_bins).fill().map((_, i) => { return x[0] + bin_size * (i + 1); });

    // create the histogram
    for (var i = 0; i < x.length; i++) {
        for (var j = 0; j < r_edges.length; j++) {
            if (x[i] <= r_edges[j]) {
                hist[j] += 1;
                break;
            }
        }
    }

    // make it a density
    var sum = hist.reduce((a, b) => a + b, 0);
    var deltas = r_edges.map((c, i) => { return c - l_edges[i]; });
    // just like in numpy
    hist = hist.map((c, i) => { return c / deltas[i] / sum; });

    source.data['hist'] = hist;
    source.data['l_edges'] = l_edges;
    source.data['r_edges'] = r_edges;

    source.change.emit();
"""

def score_cell_cycle(adata, path, gene_symbols = 'none'):
    """
    Computes cell cycle scores. This is usually done on batch corrected data.
        adata - anndata object
        path - path to a file containing cell cycle genes
        gene_symbols - annotation key from adata.var
    """
    
    # import the gene file
    cc_genes = pd.read_table(path, delimiter='\t')
    
    # sort by s and g2m genes
    s_genes = cc_genes['S'].dropna() # s phase genes
    g2m_genes = cc_genes['G2.M'].dropna()  # g2 phase genes

    # change the capitalisasion, to get from human genes to mouse genes
    s_genes_mm = [gene.lower().capitalize() for gene in s_genes]
    g2m_genes_mm = [gene.lower().capitalize() for gene in g2m_genes]

    # which of those are also in our set of genes? in1d is a good way to check wether something
    # is contained in something else
    if gene_symbols is not None:
        s_genes_mm_ens = adata.var_names[np.in1d(adata.var[gene_symbols], s_genes_mm)]
        g2m_genes_mm_ens = adata.var_names[np.in1d(adata.var[gene_symbols], g2m_genes_mm)]
    else:
        s_genes_mm_ens = adata.var_names[np.in1d(adata.var_names, s_genes_mm)]
        g2m_genes_mm_ens = adata.var_names[np.in1d(adata.var_names, g2m_genes_mm)] 

    # call the scoring function
    sc.tl.score_genes_cell_cycle(adata, s_genes=s_genes_mm_ens,
                                                g2m_genes=g2m_genes_mm_ens)
def check_markers(de_genes, marker_genes):
    """ 
    This function compares a set of marker genes obtained from a differential expression test
    to a set of reference marker genes provided by a data base or your local biologist

    Parameters
    --------
    de_genes: pd.dataFrame
        A data frame of differentially expressed genes per cluster
    marker_genes: dict
        A dict of known marker genes, e.g. for a specific cell type, each with a key

    Output
    --------
    matches: dict
    Genes from the DE list which were found in the marker_genes dict, for a specific key
    """
    # create a dict for the results
    matches = dict()
    
    # loop over clusters
    for group in de_genes.columns:
        
        # add a new entry in the results dict
        matches[group] = dict()
        
        # extract the de genes for that cluster
        de_genes_group = de_genes[group].values
        
        # loop over cell types
        for key in marker_genes:
            
            genes_found = list()
            # loop over the markers for this key
            for gene in marker_genes[key]:
                regex = re.compile('^' + gene + '$', re.IGNORECASE)
                result = [l for l in de_genes_group for m in [regex.search(l)] if m]
                if result: genes_found.append(result[0])
            
            # save the matches in the dict
            if genes_found: matches[group][key] = genes_found
            
    return(matches)


def plot_markers(adata, key, markers = None, basis = 'umap', n_max = 10,
                   use_raw = True, multi_line = True, ignore_case = True,
                   protein= False, min_cutoff = None, max_cutoff = None, 
                   colorbar = False, prot_key = 'prot', prot_names_key = 'prot_names', **kwags):
    """
    This function plots a gridspec which visualises marker genes and a clustering in a given embedding.
    
    Parameters
    --------
    adata: AnnData Object
        Must contain the basis in adata.obsm
    key: str
        Can be either of var annotation, reg. expression or key from the markers dict (if given)
    markers: dict or None
        containing keys like cell types and marker genes as values
    basis: str
        any embedding from adata.obsm is valid
    n_max: int
        max number of genes to plot
    use_raw: boolean
        use adata.raw
    multi_line: boolean
        plot a grid
    protein: boolean
        Indicates wether this key should be interpreted as a protein name. Relevant
        for cite-seq data.
    min_cutoff, max_cutoff: str
        string to indicate quantiles used for cutoffs, e.g. q05 for the 5% quantile
    colorbar: boolean
        wether a colorbar shall be plotted
    prot_key : `str`, optional (default: `"prot"`)
        Key to the proteins in adata.obsm
    prot_names_key : `str`, optional (default: `"prot_names"`)
        Key to the protein names in adata.uns
    **kwags: keywod arguments for plt.scatter
    """
    
    # check wether this basis exists
    if 'X_' + basis not in adata.obsm.keys():
        raise ValueError('You have not computed the basis ' + basis + ' yet. ')
        
    X_em = adata.obsm['X_' + basis]
    if basis == 'diffmap': X_em = X_em[:, 1:]
    
    # give some feedback
    print('Current key: {}'.format(key))
    print('Basis: {}'.format(basis))
    
    # get the gene names
    if use_raw: 
        try:
            print('Using the rawdata')
            var_names = adata.raw.var_names
        except: 
            var_names = adata.var_names
            use_raw = False
            print('adata.raw does not seem to exist')
    else: 
        var_names = adata.var_names
        
    # obtain the subset of genes we would like to plot
    if markers is not None and protein is False:
        
        if key not in markers.keys():
            
            print('Key not in the markers dict. Searching in the var names.')
            if ignore_case:
                reg_ex = re.compile(key, re.IGNORECASE)
            else:
                reg_ex = re.compile(key, re.IGNORECASE)
            genes = [l for l in var_names \
                     for m in [reg_ex.search(l)] if m]
                
        else:
            
            print('Key found in the markers dict.')
            genes_pre = markers[key]
            genes = list()
            not_found = list()
            
            # search through the list of genes
            for gene in genes_pre:
                if ignore_case:
                    reg_ex = re.compile('^' + gene + '$', re.IGNORECASE)
                else: 
                    reg_ex = re.compile('^' + gene + '$')
                result = [l for l in var_names \
                          for m in [reg_ex.search(l)] if m]
                if len(result)> 0:
                    genes.append(result[0])
                else:
                    not_found.append(gene)
            if len(not_found)> 0:
                print('Could not find the following genes: ' + str(not_found))
                
    elif protein is False:
        print('No markers dict given. Searching in the var names.')
        genes = []
        for gene in key:
            if ignore_case:
                reg_ex = re.compile(gene, re.IGNORECASE)
            else:
                reg_ex = re.compile(gene)
            genes_ = [l for l in var_names \
                     for m in [reg_ex.search(l)] if m]
            genes.append(*genes_)
    elif protein is True:
        # we will internally refer to the proteins as genes 
        print('Looking for a protein with this name.')
        
        if (prot_names_key not in adata.uns.keys()) or (prot_key not in adata.obsm.keys()):
            raise ValueError('Requires a filed \'{}\' in adata.uns and a field \'{}\' in adata.obsm'.format(prot_names_key, prot_key))
        proteins = adata.obsm[prot_key]
        protein_names = adata.uns[prot_names_key]
        
        # combine to a dataframe
        proteins = pd.DataFrame(data = proteins, columns=protein_names)
        if ignore_case:
            reg_ex = re.compile(key, re.IGNORECASE)
        else:
            reg_ex = re.compile(key)
        genes = [l for l in protein_names \
                 for m in [reg_ex.search(l)] if m]
        
        
        
    if len(genes) == 0:
        raise ValueError('Could not find any gene or protein to plot.')
        
    # make sure it is not too many genes
    if len(genes) > n_max: 
        print('Found ' + str(len(genes)) + ' matches.')
        genes = genes[:n_max]
    if not protein: 
        print('Plotting the following genes:' + str(genes)) 
    else:
        print('Plotting the following proteins:' + str(genes)) 
            
    # create a gridspec
    n_genes = len(genes)
    
    if multi_line:
        n_col = 3
        n_row = int(np.ceil(n_genes+1/n_col))
    else:
        n_col = n_genes + 1
        n_row = 1
        
    gs = plt.GridSpec(n_row, n_col, figure = plt.figure(None, (12, n_row*12/(n_col+1) ), dpi = 150))
    
    
    # plot the genes
    plt.title(key)
    
    for i in range(n_genes+ 2): 
        plt.subplot(gs[i])
        
        # genes
        if i < n_genes:
            # get the color vector for this gene
            if not protein:
                if use_raw:
                    color = adata.raw[:, genes[i]].X
                else:
                    color = adata[:, genes[i]].X
                plt.title('Gene: ' + genes[i])
            else:
                color = proteins[genes[i]]
                plt.title('Protein: ' + genes[i])
                
            # quantile normalisation
            if min_cutoff is not None:
                color_min = np.quantile(color, np.float(min_cutoff[1:])/100)
            else:
                color_min = np.min(color)
            if max_cutoff is not None:
                color_max = np.quantile(color, np.float(max_cutoff[1:])/100)
            else:
                color_max = np.max(color)
            color = np.clip(color, color_min, color_max)
            
            plt.scatter(X_em[:, 0], X_em[:, 1], marker = '.', c = color, **kwags)
            
            # add a colorbar
            if colorbar: plt.colorbar()
        elif i == n_genes: #louvain
            ax = sc.pl.scatter(adata, basis = basis, color = 'louvain', 
                               show = False, ax = plt.subplot(gs[i]), 
                               legend_loc = 'right margin') 
        elif i > n_genes: #condition
            if 'color' in adata.obs.keys():
                print('found key')
                ax = sc.pl.scatter(adata, basis = basis, color = 'color', 
                                   show = False, ax = plt.subplot(gs[i]),
                                   legend_loc = 'right margin') 
        plt.axis("off")
    plt.plot()
    
def map_to_mgi(adata, copy = False):
    """Utility funciton which maps gene names from ensembl names to mgi names. 
    Queries the biomart servers for the mapping
    
    Parameters
    --------
    adata: AnnData object
    """
    from pybiomart import Server
    # connest to the biomart server
    server = Server(host='http://www.ensembl.org')
    
    # retrieve the mouse data set we need
    dataset = (server.marts['ENSEMBL_MART_ENSEMBL']
                 .datasets['mmusculus_gene_ensembl'])

    # recieve the mapping from ensembl to MGI
    conv_table = dataset.query(attributes=['ensembl_gene_id', 'external_gene_name'])
    
    # we first drop duplicates in the first column
    conv_table = conv_table.drop_duplicates(conv_table.columns.values[0])
    
    # convert the gene names from the adata object to a data frame
    adata_table = pd.DataFrame(adata.var_names)
    
    # give the first column a name
    adata_table.columns = ['Gene stable ID']
    
    # change the gene table so that the ensembl names are now the index
    conv_table = conv_table.set_index('Gene stable ID')
    
    # project the names from the conversion table on the corr. names in the 
    # adata var names table
    mapping = adata_table.join(conv_table, on='Gene stable ID')
    
    # how many could we not map
    not_found_mgi = sum(pd.isnull(mapping).iloc[:,1])

    # how many ensg symbols did we map several times?
    rep_ensg = len(mapping.iloc[:, 0]) - len(set(mapping.iloc[:, 0]))
    
    # how many mgi symbols did we map several times?
    rep_mgi = len(mapping.iloc[:, 1]) - len(set(mapping.iloc[:, 1]))
    
    # print this information
    print('Genes where no MGI annotations where found: {}\nENSG repetition: {}\nMGI repetition: {}'.\
         format(not_found_mgi, rep_ensg, rep_mgi))
    
    # fill nans in mgi column with corresponding ensembl annotations
    mapping['Gene name'].fillna(mapping['Gene stable ID'], inplace = True)
    
    # add the new gene names to the adata object
    adata.var['mgi_symbols'] = mapping['Gene name'].tolist()
    
    
def compare_distr(adata, key, groupby = 'batch', **kwags):
    """
    Utility function that lets you compare quality measures among batches.
    
    Parameters:
    --------
    adata : :class: '~anndata.AnnData`
        Annotated data matrix
    key : `str`
        Observation annotation to use for comparing
    groupby: `str`, optional (default: `"batch"`)
        Levels used for grouping
    **kwags: dict
        Keyword arguments for plt.hist()
        
    Returns:
    --------
    Nothing but it produces nice plots
    """
    
    plt.figure(None, (8, 6), 70)
    levels = adata.obs[groupby].cat.categories
    for level in levels:
        plt.hist(adata[adata.obs[groupby] == level].obs[key], alpha = 0.5, 
                     label = level, density = True , **kwags)
    plt.legend()
    plt.title(key)
    plt.show()
    
    
def print_numbers(adata, groupby=None, return_numbers=False, save_numbers=None):
    """
    Utility function to print cell numbers per batch
    
    Useful when filtering to check at intermediate steps how many cells and genes are left
    
    Parameters:
    --------
    adata : AnnData object
        Annotated data matrix
    groupby : `str`, optional (defalut: `None`)
        Key to categorical annotation in adata.obs
    return_numbers: bool, optional (default: `False`)
        Whether to return cell and gene numbers
    save_numbers: None or str, optional (default: `None`)
        if not None, saved the numbers in the adata object in uns
    """

    adata_numbers = dict()
    adata_numbers['groupby'] = groupby
    adata_numbers['n_cells_total'] = adata.n_obs

    # check wether batch key exists
    if groupby is not None:
        if groupby not in adata.obs.keys():
            raise ValueError('Cannot find the key {!r} in adata.obs'.format(groupby))
        else:
            adata_numbers['by_group'] = dict()
            # get the levels
            levels = adata.obs[groupby].cat.categories

            # print number of cell per batch
            for level in levels:
                n_cells = adata[adata.obs[groupby] == level].n_obs
                print('{} cells in batch {}'.format(n_cells, level))
                adata_numbers['by_group'][level] = n_cells
    
    # In total
    print('Total: {} cells, {} genes'.\
          format(adata.n_obs, adata.n_vars))

    if save_numbers is not None:
        adata.uns[save_numbers] = adata_numbers

    if return_numbers:
        return adata_numbers


def print_filtering(adata, key='original_numbers'):
    """

    :param adata: AnnData Object
        Annotated Data Matrix
    :param key: str, optional (default: `"original_numbers"`)
        Where to find the original cell numbers in the
        adata.uns field
    :return: Nothing, just prints
    """
    # check whether the original number have been saved
    if key not in adata.uns.keys():
        raise ValueError('Key {!r} not found in adata.uns')
    else:
        original_numbers = adata.uns[key]

    # print results for total numbers
    print('In total: ')
    n_cells = adata.n_obs
    n_cells_orig = original_numbers['n_cells_total']
    print('Filtered out {} cells or {:2.2f} %.\n'.format(
        n_cells_orig - n_cells,
        100 * (n_cells_orig - n_cells) / n_cells_orig))

    # print results for group specific numbers
    group_key = original_numbers['groupby']
    if group_key is not None:
        print('By {}'.format(group_key))
        groups = adata.obs[group_key]
        groups = pd.Series(groups, dtype='category')
        groups = groups.cat.categories
        for group in groups:
            n_cells = adata[adata.obs[group_key] == group].n_obs
            n_cells_orig = original_numbers['by_group'][group]
            print('Filtered out {} cells or {:2.2f} % of {} {}.'.format(
                n_cells_orig - n_cells,
                100 * (n_cells_orig - n_cells) / n_cells_orig,
                group_key,
                group))

def batch_quantification(adata, scale=False,
                         regress_out=None,
                         n_neighbors=15, n_pcs=10,
                         keys=['n_counts', 'n_genes'],
                         batch_quant_key='batch',
                         bases=['pca', 'umap'],
                         components=[1, 2],
                         random_state=0, copy=True):

    """
    adata : AnnData object
        Annotated data matrix
    scale: bool (default: `False`)
        Scale cells to have 0 mean and 1 variance
    regress_out: list[str], optional (default: `None`)
        Keys from adata.obs to regress out
    n_neighbors : int (default: `15`)
        Number of neighbors to consider during clustering
    n_pcs : int (default: `10`)
        Number of principal components to use for clustering
    keys : list[str], optional (default: `['n_counts', 'n_genes']`
        Keys which are used in corr_ann
    batch_quant_key: str, optional (default: `'batch'`)
        Labels to use to compute silhouette coefficient
    bases : list[str], optional (default: `['pca']`)
        Bases to use
    components : list[int], optional (default: `[1, 2]`)
        Components of bases which are being passed to corr_ann
    random_state : int, optional (default: `0`)
        Random state to use
    copy : bool, optional (default: `False`)
        Operate on adata's copy rather than in-place
    Returns
    -------
    None
    """

    if copy:
        adata = adata.copy()

    if regress_out is not None:
        sc.pp.regress_out(adata, regress_out)

    if scale:
        sc.pp.scale(adata)

    sc.pp.pca(adata, svd_solver='arpack', random_state=random_state)

    sc.pp.neighbors(adata, n_neighbors=n_neighbors,
                    n_pcs=n_pcs,
                    random_state=random_state)
    sc.tl.umap(adata, random_state=random_state)

    for basis in bases:
        corr_ann(adata, obs_keys=keys, basis=basis, components=components)
        quant_batch(adata, key=batch_quant_key, basis=basis, components=components)

    return adata if copy else None


def create_dir(dir_type, base_path):
    """Utility function that manages scanpy directories

    :param dir_type: str
        Usually 'write', 'data' or 'figures'
    :param base_path: str
        Base path that is joined with the dir_type
    :return: str
        The joined path
    """

    path = os.path.join(base_path, dir_type)
    if not os.path.exists(path):
        os.mkdir(path)
        print('Created directory {!r}'.format(path))
    else:
        print('Found directory {!r}'.format(path))

    if dir_type == 'figures':
        sc.settings.figdir = path
        scv.settings.figdir = path

    return path

    
def corr_ann(adata, obs_keys=['n_counts', 'n_genes'], basis='pca', components=[1, 2]):
    """
    Utility function to correlate continuous annotations against embedding
    
    Can be used to see how large the linear influence of a measure like the count depth is on a 
    given component of any embedding, like PCA
    
    Parameters
    --------
    adata : AnnData object
        Annotated data matrix
    obs_keys : `str`, optional (default: `[n_counts, n_genes]`)
        Key for the continious annotation to use
    basis : `str`, optional (default: `"pca"`)
        Key to the basis stored in adata.obsm
    components : `int`, optional (default: `[1, 2]`)
        Component of the embedding to use
        
    
    Returns
    --------
    Nothing, but prints the correlation
    """
    
    # check input
    if 'X_' + basis not in adata.obsm.keys():
        raise ValueError('You have not computed this basis yet')
    for key in obs_keys:
        if key not in adata.obs.keys():
            raise ValueError('The key {!r} does not exist in adata.obs'.format(obs_key))
        
    # get the embedding coordinate
    X_em = adata.obsm['X_' + basis]

    for key in obs_keys:
        for comp in components:
            coordinates = X_em[:, comp - 1]

            # get the continious annotation
            ann = adata.obs[key]

            # compute the correlation coefficient
            corr = np.corrcoef(coordinates, ann)[0, 1]
            print('Correlation between {!r} and component {!r} of basis {!r} is {:.2f}.'.format(key,
                comp, basis, corr))


# quantify the batch effect quickly using the silhouette coefficient
def quant_batch(adata, key = 'batch', basis = 'pca', components=[1, 2]):
    """
    Utility funciton to quantify batch effects
    
    This is just a very simple approach, kBET by Maren will be much better and more sensitive 
    at fulfilling the same task.
    
    Parameters
    --------
    adata : AnnData object
        Annotated data matrix
    key : `str`, optional (default: `"batch"`)
        Labels to use to compute silhouette coefficient
    basis : `str`, optional (default: `"pca"`)
        Basis to compute the silhouette coefficient in. First two components used.
    components : list[str], optional (default: `[1, 2]`)
        Which components to use
        
    Returns
    --------
    Nothing, prints the silhouette coefficient.
    """
    
    from sklearn.metrics import silhouette_score

    # check input
    if 'X_' + basis not in adata.obsm.keys():
        raise ValueError('You have not computd this basis yet')
    if key not in adata.obs.keys():
        raise ValueError('The key \'{}\' does not exist in adata.obs'.format(key))
        
    if not isinstance(components, type(np.array)):
        components = np.array(components)
    
    # get the embedding coordinate
    X_em = adata.obsm['X_' + basis]
    X_em = X_em[:, components - 1]
    
    # get the continious annotation
    ann = adata.obs[key]
    
    # compute silhouette coefficient
    score = silhouette_score(X_em, ann)
    print('Silhouette coefficient in basis \'{}\' for the labels given by \'{}\' is {:.2f}'.format(basis, key, score))


# what's the distribution of the two batches within each cluster?
def cluster_distr(adata, cluster_key = 'louvain', batch_key = 'batch', eps = 0.4):
    """
    Utility function to compute how many cells from each batch are in each cluster.
    
    The aim here is to have a very simple procedure to find clusters which are heavily dominated
    by just one batch, which can be an indication that this cluster is not biologically relevant, but just a
    technical artefact.
    
    Parameters
    --------
    adata : AnnData object
        Annotated data matrix
    cluster_key : `str`, optional (defaul: `"louvain"`)
        Key from adata.obs for the clustering
    batch_key: `str`, optional (default: `"batch"`)
        Key from adata.obs for the batches
    eps : float, optional (default: `0.4`)
        Raises a warning if the entropy for any cluster is smaller than this threshold.
        Can be an indicator strong batch effect in that cluster
        
    Returns
    --------
    batch_distr : pd.DataFrame
        Stores total cells numbers per cluster as well as percentages corresponding to batches.
    """
    
    from scipy.stats import entropy
    
    # check the input
    if cluster_key not in adata.obs.keys():
        raise ValueError('The key \'{}\' does not exist in adata.obs'.format(cluster_key))
    if batch_key not in adata.obs.keys():
        raise ValueError('The key \'{}\' does not exist in adata.obs'.format(batch_key))

    # get the clusters and batches
    clusters = adata.obs[cluster_key].cat.categories
    batches = adata.obs[batch_key].cat.categories

    # initialise dataframe
    batch_distr = pd.DataFrame(index = clusters, columns= 'perc_' + batches)

    # how many cells are there in total per cluster
    cells_per_cluster = [np.sum(adata.obs[cluster_key] == cluster) for cluster in clusters]
    batch_distr['total number'] = cells_per_cluster

    # loop over the batches
    for batch in batches:
        assignment = adata[adata.obs[batch_key] == batch].obs[cluster_key]
        cells_per_cluster_batch = [np.sum(assignment == cluster) for cluster in clusters]
        perc = np.round(np.array(cells_per_cluster_batch) / \
             np.array(cells_per_cluster), 2)
        batch_distr['perc_' + batch] = perc
    
    # compute the entropy
    en  = []
    for cluster in clusters:
        data = batch_distr.loc[cluster][list('perc_' + batches)]
        entropy_cluster = entropy(data)
        en.append(entropy_cluster)
        
        # warn if very small entropy
        if entropy_cluster <= eps:
            print('Warning: Cluster {} has a very uneven batch assignment.'.format(cluster))
    batch_distr['entropy'] = np.round(en, 2)
    
    
    return batch_distr


def de_results(adata, keys = ['names', 'scores'], cluster_key = 'louvain', n_genes = 50):
    """
    Utility function which returns the results of the differential expression test.
    
    Parameters
    --------
    adata: AnnData object
        Annoated data matrix
    keys : list, optional (default: `['names', 'scores']`)
        Columns to be included in the table
    cluster_key : str, optional (default: `"louvain"`)
        Key from adata.obs where cluster assignment is stored
    n_genes : int, optional (default: `50`)
        Number of genes to include in the table
        
    Returns
    --------
    table : pd.DataFrame
        Contains the results of the differential expressin test
    """
    
    # check input
    if cluster_key not in adata.obs.keys():
        raise ValueError('Could not find the key \'{}\' in adata.obs'.format(cluster_key))
    if 'rank_genes_groups' not in adata.uns.keys():
        raise ValueError('Run the differential expression test first.')
        
    # get the dict
    result = adata.uns['rank_genes_groups']
    group_names = result['names'].dtype.names
    
    # construct a lovely table with a dict comprehension
    table = {group + '_' + key[:10]: \
        result[key][group] for group in group_names for key in keys}
    table = pd.DataFrame(table).head(n_genes)
    
    return table


def interactive_histograms(adata, keys=['n_counts', 'n_genes'],
                           bins=100, min_bins=1, max_bins=1000,
                           tools='pan, reset, wheel_zoom, save',
                           groups=None, fill_alpha=0.4,
                           palette=Set1[9] + Set2[8] + Set3[12],
                           legend_loc='top_right', display_all=True,
                           *args, **kwargs):
    """Utility function to plot count distributions\

    Uses the bokey library to create interactive histograms, which can be used
    e.g. to set filtering thresholds.

    Params
    --------
    adata: AnnData Object
        annotated data object
    keys: list, optional (default: `["n_counts", "n_genes"]`)
        keys in adata.obs or adata.var where the distibutions are stored
    bins: int, optional (default: `100`)
        number of bins used for plotting
    min_bins: int, optional (default: `1`)
        minimum number of bins possible
    max_bins: int, optional (default: `1000`)
        maximum number of bins possible
    groups: list[str], (default: `None`)
        in adata.obs; groups by all possible combinations of values, e.g. for
        3 plates and 2 time points, we would create total of 6 groups
    fill_alpha: float[0.0, 1.0], (default: `0.4`)
        alpha channel of fill color
    legend_loc: str, (default: `top_right`)
        position of the legend
    tools: str, optional (default: `"pan,reset, wheel_zoom, save"`)
        palette of interactive tools for the user
    palette: list, optional (default: `Set1[9] + Set2[8] + Set3[12]`)
         colors from bokeh.palettes, e.g. Set1[9]
    display_all: bool, optional (default: `True`)
        display the statistics for all data
    **kwargs: keyword arguments for figure
        specify e.g. `"plot_width"` to set the width of the figure.

    Returns
    --------
    None
    """

    from itertools import product
    from functools import reduce
    from bokeh.plotting import figure, show, ColumnDataSource
    from bokeh.models.widgets import CheckboxGroup
    from bokeh.models.widgets.buttons import Button
    from bokeh.models import Slider
    from bokeh.models.callbacks import CustomJS
    from bokeh.io import output_notebook
    from bokeh.layouts import layout, column, row

    from copy import copy
    from numpy import array_split, ceil
    output_notebook()

    if min_bins < 1:
        raise ValueError(f'Expected min_bins >= 1, got min_bins={min_bins}.')
    if max_bins < min_bins:
        raise ValueError(f'Expected min_bins <= max_bins, got min_bins={min_bins}, max_bins={max_bins}.')
    if not (bins >= min_bins and bins <= max_bins):
        raise ValueError(f'Expected min_bins <= bins <= max_bins, got min_bins={min_bins}, bins={bins}, max_bins={max_bins}.')

    # check the input
    for key in keys:
        if key not in adata.obs.keys() and \
           key not in adata.var.keys() and \
           key not in adata.var_names:
            raise ValueError(f'The key `{key}` does not exist in adata.obs, adata.var or adata.var_names.')

    def _create_adata_groups():
        if groups is None:
            return [('all',)], [adata]

        combs = list(product(*[set(adata.obs[g]) for g in groups]))
        adatas= [adata[reduce(lambda l, r: l & r,
                              (adata.obs[k] == v for k, v in zip(groups, vals)), True)]
                 for vals in combs] + [adata]

        if display_all:
            combs += [('all',)]
            adatas += [adata]

        return combs, adatas

    # group_v_combs contains the value combinations
    # used for grupping
    group_v_combs, adatas = _create_adata_groups()
    n_plots = len(group_v_combs)
    checkbox_group = CheckboxGroup(active=list(range(n_plots)), width=200)
    
    for key in keys:
        # create histogram
        cols, legends, callbacks = [], [], []
        plot_map = dict()
        slider = Slider(start=min_bins, end=max_bins, value=bins, step=1,
                        title='Bins')

        fig = figure(*args, tools=tools, **kwargs)

        plot_ids = []
        for j, (ad, group_vs) in enumerate(zip(adatas, group_v_combs)):

            if ad.n_obs == 0:
                continue
            
            plot_ids.append(j)
            color = palette[len(plot_ids) - 1]

            if key in ad.obs.keys():
                orig = ad.obs[key]
                hist, edges = np.histogram(orig, density=True, bins=bins)
            elif key in ad.var.keys():
                orig = ad.var[key]
                hist, edges = np.histogram(orig, density=True, bins=bins)
            else:
                orig = ad[:, key].X
                hist, edges = np.histogram(orig, density=True, bins=bins)

            # original data, used for recalculation of histogram in JS code
            orig = ColumnDataSource(data=dict(values=orig))
            # data that we update in JS code
            source = ColumnDataSource(data=dict(hist=hist, l_edges=edges[:-1], r_edges=edges[1:]))

            legend = ', '.join(': '.join(map(str, gv)) for gv in zip(groups, group_vs)) \
                    if groups is not None else 'all'
            legends.append(legend)
            # create figure
            p = fig.quad(source=source, top='hist', bottom=0,
                         left='l_edges', right='r_edges',
                         fill_color=color, legend=legend,
                         line_color="#555555", fill_alpha=fill_alpha)

            # create callback and slider
            callback = CustomJS(args=dict(source=source, orig=orig), code=_inter_hist_js_code)
            callback.args['bins'] = slider
            callbacks.append(callback)

            # add the current plot so that we can set it
            # visible/invisible in JS code
            plot_map[f'p_{j}'] = p

        # slider now updates all values
        slider.js_on_change('value', *callbacks)
        plot_map['cb'] = checkbox_group

        button = Button(label='Toggle All', button_type='primary')
        code_t='\n'.join(f'p_{p_id}.visible = false;' for i, p_id in enumerate(plot_ids))
        code_f ='\n'.join(f'p_{p_id}.visible = true;' for i, p_id in enumerate(plot_ids))
        button.callback = CustomJS(
            args=plot_map,
            code=f'''if (cb.active.length == {len(plot_map) - 1}) {{
                console.log(cb.active);
                cb.active = Array();
                {code_t};
            }} else {{
                console.log(cb.active);
                cb.active = Array.from(Array({len(plot_map) - 1}).keys());
                {code_f};
            }}'''
        )

        checkbox_group.callback = CustomJS(
            args=plot_map,
            code='\n'.join(f'p_{p_id}.visible = cb.active.includes({i});' for i, p_id in enumerate(plot_ids))
        )
        checkbox_group.labels = legends

        fig.legend.location = legend_loc
        fig.xaxis.axis_label = key
        fig.yaxis.axis_label = 'normalized frequency'
        fig.plot_width = kwargs.get('plot_width', 400)
        fig.plot_height = kwargs.get('plot_height', 400)

        cols.append(column(slider, button, row(fig, checkbox_group)))


    # transform list of pairs of figures and sliders into list of lists, where
    # each sublist has length <= 2
    # note that bokeh does not like np.arrays
        grid = list(map(list, array_split(cols, ceil(len(cols) / 2))))

        show(layout(children=grid, sizing_mode='fixed', ncols=2))


def plot_cell_indices(adata, key='group', basis='diffmap', components=[1, 2],
                      legend_loc='top_right', tools='pan, reset, wheel_zoom, save'):
    """
    Plot cell indices. Useful when trying to set adata.uns['iroot'].

    Params
    --------
    adata: AnnData Object
        annotated data object
    key: str, optional (default: `"group"`)
        key in adata.obs to color
    basis: str, optional (default: `"diffmap"`)
        basis to use
    components: list[int], optional (default: `[1, 2]`)
        which components of the basis to use
    legend_loc: str, optional (default `"top_right"`)
        location of the legend
    tools: str, optional (default: `"pan, reset, wheel_zoom, save"`)
        tools for the plot

    Returns
    --------
    None
    """
    from bokeh.layouts import column
    from bokeh.models import ColumnDataSource
    from bokeh.plotting import figure, show
    from bokeh.palettes import viridis
    from bokeh.models.widgets.buttons import Button
    from bokeh.models.callbacks import CustomJS
    from bokeh.models import LabelSet, CategoricalColorMapper

    if key not in adata.obs:
        raise ValueError(f'{key} not found in adata.obs')

    if f'X_{basis}' not in adata.obsm_keys():
        raise ValueError(f'basis `X_{basis}` not found in adata.obsm')

    if not isinstance(components, type(np.array)):
        components = np.array(components)

    df = pd.DataFrame(adata.obsm[f'X_{basis}'][:, components - (0 if basis == 'diffmap' else 1)], columns=['x', 'y'])
    df[key] = list(adata.obs[key])
    df['index'] = range(len(df))

    palette = adata.uns.get(f'{key}_colors', viridis(len(df[key].unique())))

    p = figure(title=f'{key}', tools=tools)
    key_col = adata.obs[key].astype('category') if adata.obs[key].dtype.name != 'category' else  adata.obs[key]
    for c, color in zip(key_col.cat.categories, palette):
        data = ColumnDataSource(df[df[key] == c])
        p.scatter(x='x', y='y', size=10, color=color, legend=str(c), source=data)

    p.legend.location = legend_loc
    p.xaxis.axis_label = f'{basis}_{components[0]}'
    p.yaxis.axis_label = f'{basis}_{components[1]}'

    source = ColumnDataSource(df)
    labels = LabelSet(x='x', y='y', text='index',
                      x_offset=4, y_offset=4,
                      level='glyph',
                      source=source, render_mode='canvas')
    labels.visible = False
    p.add_layout(labels)

    button = Button(label='Toggle Indices', button_type='primary')
    button.callback = CustomJS(args=dict(l=labels), code='l.visible = !l.visible;')

    show(column(button, p))


def plot_pcs(adata, pcs=[1, 2], groups=['n_counts', 'n_genes']):
    """
    Scatter plot of projected data and targets in groups.
    Params
    --------
    adata: AnnData Object
        Annotated data object
    pcs: list, optional (default: `[1, 2]`)
        projections to use
    groups: list, optional (default: `["n_counts"]`)
        keys in adata.obs_keys() or adata.var_name where targets are stored
    
    Returns
    --------
    None
    """

    if not isinstance(pcs, type(np.array)):
        pcs = np.array(pcs)

    ys = [adata.obs[g] if g in adata.obs_keys() else adata[:, g].X if g in adata.var_names else None
          for g in groups]
    
    ok = tuple(map(lambda y: y is not None, ys))
    if not all(ok):
        raise ValueError(f'Unknown groups: {np.array(groups)[~np.array(ok)]}.')
        
    proj = adata.obsm['X_pca'][:, pcs - 1]
    
    for group, y in zip(groups, ys):
        for i, pc in enumerate(pcs):
            fig = plt.figure()
            ax = fig.add_subplot(111)

            ax.set_title(f'PC_{pc}')
            ax.set_ylabel(group)

            ax.scatter(proj[:, i], y)


def plot_r2_scores(adata, components=[1, 2], groups=['n_counts', 'n_genes'],
                   basis='pca', take=None):
    """
    Fit linear models and plot R\u00B2 scores
    using projected data and targets in groups.
    Params
    --------
    adata: AnnData Object
        annotated data object
    components: list, optional (default: `[1, 2]`)
        components to use
    groups: list, optional (default: `["n_counts", "n_genes"]`)
        keys in adata.obs_keys() or adata.var_name where targets are stored
    basis: str, optional (default: `"pca"`)
        basis stored in adata.obsm
    take: int, optional (default: `None`)
        number of highest R\u00B2 scores to plot
    
    Returns
    --------
    None
    """
    if 'X_' + basis not in adata.obsm.keys():
        raise ValueError(f'You have not computed \'{basis}\' basis.')

    from sklearn.linear_model import LinearRegression
    from collections import defaultdict

    import matplotlib.cm as cm
    import matplotlib.patches as mpatches

    if not isinstance(components, type(np.array)):
        components = np.array(components)

    if isinstance(groups, dict):
        # we call them genes even though they may be something else
        cmap = {group:cm.Set1(i) for i, group in enumerate(groups.keys())}
        gene_to_group = {gene:group for group, genes in groups.items() for gene in genes}
        groups = list(gene_to_group.keys())
    else:
        cmap = defaultdict(lambda: 'black')
        gene_to_group = defaultdict(lambda: None)

    if groups is None:
        groups = np.concatenate([adata.var_names, adata.obs_keys()])

    reg = LinearRegression()
    
    proj = adata.obsm['X_' + basis][:, components - 1]
    proj = np.expand_dims(proj, axis=2)  # linreg. requires this
    
    score_groupss = (sorted(((reg.fit(x, y).score(x, y), g)
        for x, y, g in ((proj[:, i], adata[:, g].X if g in adata.var_names else adata.obs[g], g)  # this just sets variable names
            for g in groups)), reverse=True, key=lambda r_g: r_g[0])[:take]
                for i in range(components.shape[0]))
    
    len_g = len(groups)
    x_ticks = np.arange(0, len_g, max(1, min(10, len_g // 10)))
    
    for component, sgs, in zip(components, score_groupss):
        fig = plt.figure()
        ax = fig.add_subplot(111)
        
        # TODO: better naming
        for ix, (score, group) in enumerate(sgs):
            ax.annotate(f'{group}', xy=(ix, score), xycoords='data',
                        color=cmap[gene_to_group[group]], rotation=90, ha='left', va='bottom')
            
        ax.set_title(f'{basis}_{component}')
        ax.xaxis.set_ticks(x_ticks)
        
        plt.xlabel('rank')
        plt.ylabel('R\u00B2 score')

        if not isinstance(cmap, defaultdict):
            plt.legend(handles=[mpatches.Patch(color=color, label=f'{group}') for group, color in cmap.items()])
        
        plt.xlim(-1, len_g)
        plt.ylim(0, 1)
        plt.grid(visible=True)
        
        plt.show()


def simple_de_matching(adata, markers, n_genes=100):
    """
    Print markers that that match genes found in
    differential expression test for each cluster.

    Params
    --------
    adata: AnnData Object
        Annotated data object
    markers: dict
        dictionary of known marker genes, e.g. for a specific cell type, each with a key
    n_genes: int, optional (default: `10`)
        number of genes to consider
    
    Returns
    --------
    de_genes : pd.DataFrame
        Contains the differentially expressed genes
    """
    gene_groups = adata.uns['rank_genes_groups']
    de_genes = pd.DataFrame(data=gene_groups['names']).head(n_genes)
    #print(de_genes.head(10))

    matches = check_markers(de_genes, markers)
    for key, value in matches.items():
        print(f'-- cluster {key} --')
        print(value)

    return de_genes


def create_cellxgene_browser(adata, token, jupyter_url='http://localhost:8888', dst_path='',
                             username='user', password='passwd', browser_name='analysis',
                             adata_fname='cellxgene.h5ad', cfg_fname='cellxgene.config'):
    """
    Create an .h5ad and .config files for the cellxgene browser.

    Params
    --------
    adata: AnnData object
        annData object to be visualized.
    token: str
        Token for the Jupyter server.
    jupyter_url: str (default: `"http://localhost:8888"`)
        Url pointing to the Jupyter server.
    dst_path: str (default: `""`)
        Path to the destination directory. `""` corresponds to the root on the Jupyter server.
    username: str (default: `"user"`)
        Username for the cellxgene browser.
    password: str (default: `"passwd"`)
        Password for the cellxgene browser.
    browser_name: str (default: `"analysis"`)
        Name of the cellxgene browser.
    adata_fname: str (default: `"cellxgene.h5ad"`)
        Name of the .h5ad file.
    cfg_name: str (default: `"cellxgene.config"`)
        Name of the .config file.

    --------
    Returns: Tuple(requests.models.Response, requests.models.Response)
    Responses corresponding to the creation of the .h5ad and .config files respectively.
    """

    from tempfile import NamedTemporaryFile
    from itertools import accumulate
    from time import sleep
    import os
    import warnings
    import requests
    import urllib
    import base64
    import json

    def create_folder(path, warn=False):
        dst_url= os.path.join(jupyter_url, 'api/contents/', urllib.parse.quote(path))
        resp = json.loads(session.get(dst_url, data=dict(path=path, type='directory'), params={'token': token}).text)
        if resp.get('type') is None:
            dir_data = json.dumps({
                'name': os.path.basename(path),
                'path': path,
                'format': 'json',
                'type': 'directory',
                'mimetype': None
            })
            resp = session.put(dst_url, data=dir_data, params={'token': token})
            if resp.status_code != 201:  # resource succesfully created
                raise RuntimeError(f"Creating directory `{path}` returned status code: {resp.status_code}. Message: `{json.loads(resp.text).get('message', None)}`.")
            return resp.cookies
        elif resp['type'] != 'directory':
            raise OSError(os.errno.EEXIST, f"`{path}` already exists. Expected it to be of type `directory`, got type `{resp['type']}`.")
        elif warn:
            warnings.warn(f'Directory `{path}` already exists, will overwrite files if necessary.')
        return {}

    cookies = {}
    session = requests.session()

    paths = list(accumulate([p for p in dst_path.split(os.path.sep) if p != ''], lambda p, d: os.path.join(p, d)))
    for path, warn in zip(paths, [False] * (len(paths) - 1) + [True]):
        cookies = create_folder(path, warn)

    cfg_data = json.dumps({
        'content': f'BASIC_USER={username}\nBASIC_PW={password}\nSAMPLENAME={browser_name}\n',
        'name': cfg_fname,
        'path': dst_path,
        'format': 'text',
        'type': 'file',
        'mimetype': 'text/plain'
    })

    tmp_f = NamedTemporaryFile('w', suffix='.h5ad')
    sc.write(tmp_f.name, adata)

    # just in case
    tmp_f.flush()
    tmp_f.seek(0)

    with open(tmp_f.name, 'rb') as f:
        ad_data = json.dumps({
            'content': base64.encodebytes(f.read()).decode('ascii'),
            'name': adata_fname,
            'path': dst_path,
            'format': 'base64',
            'type': 'file'
        })

    res = []
    dst_url= os.path.join(jupyter_url, 'api/contents/', urllib.parse.quote(dst_path))
    
    for fname, data in zip([adata_fname, cfg_fname], [ad_data, cfg_data]):
        res.append(session.put(os.path.join(dst_url, urllib.parse.quote(fname)), data=data, params={'token': token}, cookies=cookies))
        sleep(20)

    return tuple(res)


def plot_gene(adata, ax, x, y, type='gene', x_test=None, x_mean=None, x_cov=None, x_grad=None,
                 scatter_kwgs=None):
    """Utility function to plot gene expression, velocity and dpt
       TODO: this is merely a placeholder.

    Parameters
    --------
    adata: AnnData Object
        Annotated Data Frame
    ax: plt.axes object
        Axes used for plotting
    x: np.array
        Temporal ordering
    y: np.array
        Expression values
    type: str, optional (default: `"s"`)
        What is being plotted. Gene expression (gene) or velocity (velocity)
    x_test: np.array, optional (default: `None`)
        Grid of values for testing
    x_mean: np.array, optional (default: `None`)
        Smoothed expression values
    x_cov: np.array, optional (default: `None`)
        Covariance matrix for smoothed expression
    x_grad: np.array, optional (default: `None`)
        Derivative of gene expression
    gene_name: str, optional (default: `" "`)
        Name of the gene for plotting
    scatter_kwgs: None or dict, optional (default: `None`)
        keyword arguments for scv.pl.scatter

    Returns
    --------
    Nothing, just plots.
    """

    # basic scatter plot
    if scatter_kwgs is not None:
        ax = scv.pl.scatter(adata, x=x, y=y, ax=ax, show=False, **scatter_kwgs)
    else:
        ax = scv.pl.scatter(adata, x=x, y=y, ax=ax, show=False)
    ax.set_title(" ")

    if x_test is not None:
        # add smoothed expression valued
        if x_mean is not None:
            ax.plot(x_test, x_mean, '-', color='orange', lw=3,
                    label='Smoothed {} expression values'.format(type))
            # add covariance
            if x_cov is not None:
                ax.fill_between(x_test.flatten(), x_mean - np.sqrt(np.diag(x_cov)),
                                x_mean + np.sqrt(np.diag(x_cov)),
                                alpha=0.5, color='k')
        # add the derivative
        if x_grad is not None:
            ax.plot(x_test, x_grad, '--', color='orange', lw=3,
                    label='Derivative of gene expression')

    ax.set_ylabel('{} expression'.format(type), fontsize=10)
    ax.set_xticks([])
    plt.legend(fontsize=10)<|MERGE_RESOLUTION|>--- conflicted
+++ resolved
@@ -7,13 +7,9 @@
 import scanpy.api as sc
 import matplotlib.pyplot as plt
 import re
-<<<<<<< HEAD
-import scvelo as scv
-=======
 import os
 import scvelo as scv
 import scanpy as sc
->>>>>>> 01e95e8d
 
 """
 This contains functions for:
@@ -476,7 +472,7 @@
     """
     # check whether the original number have been saved
     if key not in adata.uns.keys():
-        raise ValueError('Key {!r} not found in adata.uns')
+        raise ValueError(f'Key `{key}` not found in adata.uns')
     else:
         original_numbers = adata.uns[key]
 
